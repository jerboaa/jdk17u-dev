/*
 * Copyright (c) 2015, Oracle and/or its affiliates. All rights reserved.
 * DO NOT ALTER OR REMOVE COPYRIGHT NOTICES OR THIS FILE HEADER.
 *
 * This code is free software; you can redistribute it and/or modify it
 * under the terms of the GNU General Public License version 2 only, as
 * published by the Free Software Foundation.
 *
 * This code is distributed in the hope that it will be useful, but WITHOUT
 * ANY WARRANTY; without even the implied warranty of MERCHANTABILITY or
 * FITNESS FOR A PARTICULAR PURPOSE.  See the GNU General Public License
 * version 2 for more details (a copy is included in the LICENSE file that
 * accompanied this code).
 *
 * You should have received a copy of the GNU General Public License version
 * 2 along with this work; if not, write to the Free Software Foundation,
 * Inc., 51 Franklin St, Fifth Floor, Boston, MA 02110-1301 USA.
 *
 * Please contact Oracle, 500 Oracle Parkway, Redwood Shores, CA 94065 USA
 * or visit www.oracle.com if you need additional information or have any
 * questions.
 *
 */

#include "precompiled.hpp"
#include "runtime/arguments.hpp"
#include "runtime/commandLineFlagConstraintsCompiler.hpp"
#include "runtime/globals.hpp"
#include "utilities/defaultStream.hpp"

Flag::Error AliasLevelConstraintFunc(bool verbose, intx* value) {
  if ((*value <= 1) && (Arguments::mode() == Arguments::_comp)) {
    if (verbose == true) {
      jio_fprintf(defaultStream::error_stream(),
                "AliasLevel (" INTX_FORMAT ") is not compatible "
                "with -Xcomp \n",
                *value);
    }
    return Flag::VIOLATES_CONSTRAINT;
  } else {
    return Flag::SUCCESS;
  }
<<<<<<< HEAD
=======
  return Flag::SUCCESS;
}

/**
 * Validate the minimum number of compiler threads needed to run the
 * JVM. The following configurations are possible.
 *
 * 1) The JVM is build using an interpreter only. As a result, the minimum number of
 *    compiler threads is 0.
 * 2) The JVM is build using the compiler(s) and tiered compilation is disabled. As
 *    a result, either C1 or C2 is used, so the minimum number of compiler threads is 1.
 * 3) The JVM is build using the compiler(s) and tiered compilation is enabled. However,
 *    the option "TieredStopAtLevel < CompLevel_full_optimization". As a result, only
 *    C1 can be used, so the minimum number of compiler threads is 1.
 * 4) The JVM is build using the compilers and tiered compilation is enabled. The option
 *    'TieredStopAtLevel = CompLevel_full_optimization' (the default value). As a result,
 *    the minimum number of compiler threads is 2.
 */
Flag::Error CICompilerCountConstraintFunc(bool verbose, intx* value) {
  int min_number_of_compiler_threads = 0;
#if !defined(COMPILER1) && !defined(COMPILER2) && !defined(SHARK)
  // case 1
#else
  if (!TieredCompilation || (TieredStopAtLevel < CompLevel_full_optimization)) {
    min_number_of_compiler_threads = 1; // case 2 or case 3
  } else {
    min_number_of_compiler_threads = 2;   // case 4 (tiered)
  }
#endif

  // The default CICompilerCount's value is CI_COMPILER_COUNT.
  assert(min_number_of_compiler_threads <= CI_COMPILER_COUNT, "minimum should be less or equal default number");

  if (*value < (intx)min_number_of_compiler_threads) {
    if (verbose == true) {
      jio_fprintf(defaultStream::error_stream(),
                  "CICompilerCount=" INTX_FORMAT " must be at least %d \n",
                  *value, min_number_of_compiler_threads);
    }
    return Flag::VIOLATES_CONSTRAINT;
  } else {
    return Flag::SUCCESS;
  }
>>>>>>> 422cd18f
}<|MERGE_RESOLUTION|>--- conflicted
+++ resolved
@@ -40,9 +40,6 @@
   } else {
     return Flag::SUCCESS;
   }
-<<<<<<< HEAD
-=======
-  return Flag::SUCCESS;
 }
 
 /**
@@ -85,5 +82,4 @@
   } else {
     return Flag::SUCCESS;
   }
->>>>>>> 422cd18f
 }